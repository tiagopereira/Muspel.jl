name = "Muspel"
uuid = "6074595b-091a-495a-9b39-045a690b2c53"
authors = ["Tiago M. D. Pereira"]
version = "0.1.0"

[deps]
AtomicData = "6b77412b-f4b7-4495-8b9c-778517285205"
Interpolations = "a98d9a8b-a2ab-59e6-89dd-64a1c18fca59"
PeriodicTable = "7b2266bf-644c-5ea3-82d8-af4bbd25a884"
PhysicalConstants = "5ad8b20f-a522-5ce9-bfc9-ddf1d5bda6ab"
ProgressMeter = "92933f4c-e287-5a05-a399-4b506db050ca"
StaticArrays = "90137ffa-7385-5640-81b9-e52037218182"
Transparency = "be247f3c-b89e-4149-9092-0bc3d48f38b6"
Unitful = "1986cc42-f94f-5a68-af5c-568840ba703d"
YAML = "ddb6d928-2868-570f-bddf-ab3f9cf99eb6"

[compat]
<<<<<<< HEAD
PeriodicTable = "1"
=======
AtomicData = "^0.1.2"
Interpolations = "^0.13.6"
PeriodicTable = "^1.1.2"
PhysicalConstants = "^0.2.1"
ProgressMeter = "^1.7.2"
StaticArrays = "^1.5.1"
Transparency = "^0.1.8"
Unitful = "^1.11"
YAML = "^0.4.7"
>>>>>>> d2aa3da7
julia = "^1.7"

[extras]
Test = "8dfed614-e22c-5e08-85e1-65c5234f0b40"

[targets]
test = ["Test"]<|MERGE_RESOLUTION|>--- conflicted
+++ resolved
@@ -15,9 +15,6 @@
 YAML = "ddb6d928-2868-570f-bddf-ab3f9cf99eb6"
 
 [compat]
-<<<<<<< HEAD
-PeriodicTable = "1"
-=======
 AtomicData = "^0.1.2"
 Interpolations = "^0.13.6"
 PeriodicTable = "^1.1.2"
@@ -27,7 +24,6 @@
 Transparency = "^0.1.8"
 Unitful = "^1.11"
 YAML = "^0.4.7"
->>>>>>> d2aa3da7
 julia = "^1.7"
 
 [extras]
