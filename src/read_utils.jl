"""
Reading functions.
"""


"""
Reads atom in YAML format, returns AtomicModel structure
"""
function read_atom(atom_file; FloatT=Float64, IntT=Int)
    data = YAML.load_file(atom_file)
    element = Symbol(data["element"]["symbol"])
    Z = elements[element].number
    if "atomic_mass" in keys(data["element"])
        mass = _assign_unit(data["element"]["atomic_mass"]) |> u"kg"
    else
        mass = elements[element].atomic_mass |> u"kg"
    end
    levels = data["atomic_levels"]
    nlevels = length(levels)
    level_ids = collect(keys(levels))
    # Load and sort levels
    χ = [_assign_unit(level["energy"]) for (_, level) in levels]
    χ = Transparency.wavenumber_to_energy.(χ) .|> u"J"
    idx = sortperm(χ)  # argsort
    χ = χ[idx]
    g = [level["g"] for (_, level) in levels][idx]
    stage = [level["stage"] for (_, level) in levels][idx]
    label = [level["label"] for (_, level) in levels][idx]
    level_ids = level_ids[idx]
    # Continua
    ncont = length(data["radiative_bound_free"])
    continua = Vector{AtomicContinuum}(undef, ncont)
    for (index, cont) in enumerate(data["radiative_bound_free"])
        continua[index] = read_continuum(cont, χ, stage, level_ids;
                                         FloatT=FloatT, IntT=IntT)
    end
    # Lines
    nlines = length(data["radiative_bound_bound"])
    lines = Vector{AtomicLine}(undef, nlines)
    for (index, line) in enumerate(data["radiative_bound_bound"])
        lines[index] = read_line(line, χ, g, stage, level_ids, label, mass;
                                 FloatT=FloatT, IntT=IntT)
    end
    # ...
    # Collisions
    # ...
    # Package things nicely and convert to types
    return AtomicModel{nlevels, FloatT, IntT}(element, nlevels, nlines, ncont, Z,
                                              ustrip(mass), ustrip.(χ), g, stage,
                                              label, lines, continua)
end


"""
Reads continuum transition data in a Dict read from a YAML-formatted atom file.
Needs level energies χ, ionisation stages, and level ids from atom file.
"""
function read_continuum(cont::Dict, χ, stage, level_ids; FloatT=Float64, IntT=Int)
    λedge, up, lo = _read_transition(cont, χ, level_ids)
    # Explicit and hydrogenic cases
    if "cross_section" in keys(cont)
        tmp = reduce(hcat, cont["cross_section"]["value"])
        λ = (tmp[1, :] .* uparse(cont["cross_section"]["unit"][1])) .|> u"nm"
        σ = (tmp[2, :] .* uparse(cont["cross_section"]["unit"][2])) .|> u"m^2"
        idx = sortperm(λ)
        λ = λ[idx]
        σ = σ[idx]
        nλ = length(λ)
    elseif "cross_section_hydrogenic" in keys(cont)
        tmp = cont["cross_section_hydrogenic"]
        nλ = tmp["nλ"]
        λmin = _assign_unit(tmp["λ_min"]) |> u"nm"
        @assert λmin < λedge "Minimum wavelength not shorter than bf edge"
        σ0 = _assign_unit(tmp["σ_peak"])
        λ = LinRange(λmin, λedge, nλ)
        Z_eff = stage[up] - 1
        n_eff = Transparency.n_eff(χ[up], χ[lo], Z_eff) |> NoUnits
        σ = σ_hydrogenic_bf_scaled.(σ0, λ, λedge, Z_eff, n_eff) .|> u"m^2"
    else
        error("Photoionisation cross section data missing")
    end
    return AtomicContinuum{nλ, FloatT, IntT}(
        up, lo, nλ, ustrip(λedge), ustrip.(σ), ustrip.(λ))
end


"""
Reads spectral line data in a Dict read from a YAML-formatted atom file.
Needs level energies χ, ionisation stages, labels, level ids and
atomic mass from atom file.
"""
function read_line(line::Dict, χ, g, stage, level_ids, label, mass;
                   FloatT=Float64, IntT=Int)
    λ0, up, lo = _read_transition(line, χ, level_ids)
    Aul = _assign_unit(line["γ_rad"]) |> u"s^-1"
    Bul = calc_Bji(λ0, Aul) |> u"m^3 / J"
    Blu = g[up] / g[lo] * Bul
    waves = line["wavelengths"]
    f_value = line["f_value"]
    if "data" in keys(waves)
        λ = _assign_unit(waves["data"]) .|> u"nm"
        nλ = length(λ)
    elseif "type" in keys(waves)
        if waves["type"] == "RH"
            qcore = waves["qcore"]
            qwing = waves["qwing"]
            nλ = waves["nλ"]
            vξ = _assign_unit(waves["vmicro_char"])
            asymm = waves["asymmetric"]
            λ = calc_λline_RH(λ0, nλ, qcore, qwing, vξ; asymm=asymm)
        elseif waves["type"] == "MULTI"
            q0 = waves["q0"]
            qmax = waves["qmax"]
            nλ = waves["nλ"]
            vξ = _assign_unit(waves["qnorm"])
            λ = calc_λline_MULTI(λ0, nλ, q0, qmax, vξ; asymm=false)
        else
            error("Unrecognised wavelength type")
        end
    end
    prof = lowercase(line["type_profile"])
    prd = false
    if prof in ["voigt", "prd"]
        voigt = true
        if prof == "prd"
            prd = true
        end
    elseif prof in ["gaussian", "gauss", "doppler"]
        voigt = false
    else
        error("Unsupported profile type $prof")
    end
    # Energy of the first ionised stage above upper level
    χ∞ = minimum(χ[stage .== stage[up] + 1])
    (vdW_const, vdW_exp) = _read_vdW(line, mass, χ[up], χ[lo], χ∞, stage[up])
    n_vdW = length(vdW_const)
    (quad_stark_const, quad_stark_exp) = _read_quadratic_stark(
        line,
        mass,
        χ[up],
        χ[lo],
        χ∞,
        stage[up]
    )

    return AtomicLine{n_vdW, FloatT, IntT}(nλ, ustrip(χ[up]), ustrip(χ[lo]), g[up],
                                           g[lo], ustrip(Aul),ustrip(Blu), ustrip(Bul),
                                           ustrip(λ0), f_value, ustrip.(λ), prd, voigt,
                                           label[up], label[lo], vdW_const, vdW_exp,
                                           quad_stark_const, quad_stark_exp)
end


"""
Calculate line wavelengths using recipe from RH.
"""
function calc_λline_RH(λ0::Unitful.Length{T}, nλ, qcore::T, qwing::T, vξ::Unitful.Velocity{T};
                       asymm=true) where T <: Real
    q_to_λ = convert(typeof(λ0), (λ0 * vξ / c_0))
    nhalf = nλ ÷ 2
    if !asymm
        nhalf *= 2
    end
    if qwing <= 2 * qcore
        β = one(T)
    else
        β = qwing / (2 * qcore)
    end
    y = β + sqrt(β * β + (β - 1) * nhalf + 2 - 3 * β)
    b = 2 * log(y) / (nhalf - 1)
    a = qwing / (nhalf - 2 + y*y)
    Δλ = a * ((1:nhalf) .+ exp.(b * ((1:nhalf) .- 1))) .* q_to_λ
    if asymm
        λ = vcat(reverse(λ0 .- Δλ), λ0 .+ Δλ)
    else
        λ = λ0 .+ Δλ
    end
    return λ
end


"""
Calculate line wavelengths using recipe from MULTI.
"""
function calc_λline_MULTI(λ0::Unitful.Length{T}, nλ, q0::T, qmax::T, vξ::Unitful.Velocity{T};
                          asymm=true) where T <: Real
    ν0 = convert(typeof(one(T) * u"Hz"), (c_0 / λ0))
    q = Vector{T}(undef, nλ)

    ten = 10 * one(T)
    al10 = log(ten)
    half = one(T) / 2
    a = ten ^ (q0 + half)
    xmax = log10(a * max(half, qmax - q0 - half))
    if qmax <= q0
        # Linear spacing
        dq = 2 * qmax / (nλ - 1)
        q[1] = -qmax
        for i in 2:nλ
            q[i] = q[i - 1] + dq
        end
    elseif (qmax >= 0) & (q0 >=0)
        if asymm
            dx = 2 * xmax / (nλ - 1)
            for i in 1:nλ
                x = -xmax + (i - 1) * dx
                x10 = ten ^ x
                q[i] = x + (x10 - 1 / x10) / a
            end
        else
            dx = xmax / (nλ - 1)
            for i in 1:nλ
                x = (i - one(T)) * dx
                x10 = ten ^ x
                # Set negative (contrary to MULTI) to ensure consistency
                # with the RH values, which increase from line centre
                q[i] = -(x + (x10 - one(T)) / a)
            end
        end
    end
    ν = ν0 * (1 .+ q * vξ / c_0)
    λ = sort!(convert.(typeof(λ0), c_0 ./ ν))
    return λ
end

#=----------------------------------------------------------------------------
                            Utility functions
----------------------------------------------------------------------------=#
"""
Return a value with a unit given a dictionary read from a YAML file.
"""
_assign_unit(data::Dict) = data["value"] * uparse(data["unit"])


"""
Helper function to parse transition upper and lower levels and compute
wavelength. To be used with fields from the YAML atom format.
"""
function _read_transition(data::Dict, χ, level_ids)
    nlevels = length(χ)
    i = (1:nlevels)[level_ids .== data["transition"][1]][1]
    j = (1:nlevels)[level_ids .== data["transition"][2]][1]
    λ0 = (h * c_0/ abs(χ[i] - χ[j])) |> u"nm"
    up = max(i, j)
    lo = min(i, j)
    return λ0, up, lo
end


"""
Parse type of van der Waals broadening and return the constant
and temperature exponent.
"""
function _read_vdW_single(data::Dict, mass, χup, χlo, χ∞, Z)
    keys_input = lowercase.(keys(data))
    @assert "type" in keys_input "Missing type of van den Waals broadening"
    type = lowercase(data["type"])
    if type == "unsold"
        if "h_coefficient" in keys_input
            h_scaling = data["h_coefficient"]
        else
            h_scaling = 0.0
        end
        if "he_coefficient" in keys_input
            he_scaling = data["he_coefficient"]
        else
            he_scaling = 0.0
        end
        vdw_const = const_unsold(mass, χup, χlo, χ∞, Z;
                                 H_scaling=h_scaling, He_scaling=he_scaling) * u"m^3 / s"
        vdw_exp = 0.3
    elseif type == "abo"  # Barklem
        # Trusting the units
        α = data["α"]["value"]
        σ = data["σ"]["value"]
        vdw_const = const_barklem(mass, α, σ)
        vdw_exp = (1 - α)/2
    elseif type == "deridder_rensbergen"
        data = data["h"]
        α = data["α"]["value"] * ustrip(uparse(data["α"]["unit"])*1e8 |> u"cm^3/s")
        β = data["β"]
        h_mass = elements[:H].atomic_mass |> u"kg"
        # Assuming only perturbation by hydrogen
        vdw_const = const_deridder_rensbergen(mass, h_mass, α, β)
        vdw_exp = β
    else
        error("Unsupported van der Waals broadening type: $type")
    end
    return (ustrip(vdw_const |> u"m^3 / s"), vdw_exp)
end


function _read_vdW(line, mass, χup, χlo, χ∞, Z)
    if "broadening_vanderwaals" in keys(line)
        data = line["broadening_vanderwaals"]
        if typeof(data) <: Dict
            data = [data]
        end
        nprocs = length(data)
        arr_const = []
        arr_exp = []
        for process in data
            tmp_const, tmp_exp = _read_vdW_single(process, mass, χup, χlo, χ∞, Z)
            append!(arr_const, tmp_const)
            append!(arr_exp, tmp_exp)
        end
        return (SVector{nprocs, Float64}(arr_const), SVector{nprocs, Float64}(arr_exp))
    else
        return (SVector{0, Float64}(), SVector{0, Float64}())
    end
end


"""
Parse quadratic Stark broadening and return the multiplicative constant.
"""
function _read_quadratic_stark(data::Dict, mass, χup, χlo, χ∞, Z)
    if "broadening_stark" in keys(data)
<<<<<<< HEAD
        coefficient = data["broadening_stark"]["coefficient"]
        if "C_4" in keys(data)  # C_4 provided explicitly
            C_4 = _assign_unit(data["C_4"])
        else                    # Use C_4 recipe from Traving 1960
=======
        data_stark = data["broadening_stark"]
        if "coefficient" in keys(data_stark)
            coefficient = data_stark["coefficient"]
        else
            coefficient = 1.0
        end
        if "C_4" in keys(data_stark)  # C_4 provided explicitly, no temp dependence
            C_4 = _assign_unit(data_stark["C_4"])
            tmp_exp = 0.0
        else                    # Use C_4 recipe from Traving 1960, prop to T^1/6
>>>>>>> 82a1fd66
            C_4 = const_quadratic_stark(mass, χup, χlo, χ∞, Z)
            tmp_exp = 1/6
        end
        return (ustrip((coefficient * C_4) |> u"m^3 / s"), tmp_exp)
    else
        return (0.0, 1.0)
    end
end<|MERGE_RESOLUTION|>--- conflicted
+++ resolved
@@ -316,12 +316,6 @@
 """
 function _read_quadratic_stark(data::Dict, mass, χup, χlo, χ∞, Z)
     if "broadening_stark" in keys(data)
-<<<<<<< HEAD
-        coefficient = data["broadening_stark"]["coefficient"]
-        if "C_4" in keys(data)  # C_4 provided explicitly
-            C_4 = _assign_unit(data["C_4"])
-        else                    # Use C_4 recipe from Traving 1960
-=======
         data_stark = data["broadening_stark"]
         if "coefficient" in keys(data_stark)
             coefficient = data_stark["coefficient"]
@@ -332,7 +326,6 @@
             C_4 = _assign_unit(data_stark["C_4"])
             tmp_exp = 0.0
         else                    # Use C_4 recipe from Traving 1960, prop to T^1/6
->>>>>>> 82a1fd66
             C_4 = const_quadratic_stark(mass, χup, χlo, χ∞, Z)
             tmp_exp = 1/6
         end
